--- conflicted
+++ resolved
@@ -134,14 +134,7 @@
             
             self.update_database(decided_entries);
             self.latest_decided_idx = current_idx;
-<<<<<<< HEAD
-            match self.advance_replicated_durability_offset(){
-                Ok(()) => (),
-                Err(e) => println!("Error advancing durability offset: {:?}", e)
-           };
-=======
           
->>>>>>> e5e88d66
         }
          self.advance_replicated_durability_offset();
     }
@@ -195,17 +188,10 @@
 
     fn advance_replicated_durability_offset(
         &self,
-<<<<<<< HEAD
-    ) -> Result<(), crate::datastore::error::DatastoreError> {
-        let durable_tx_offset = self.omni_paxos_durability.get_durable_tx_offset();
-
-        self.datastore.advance_replicated_durability_offset(durable_tx_offset)
-=======
     ){
      let result: TxOffset = TxOffset(self.latest_decided_idx);
          
         let   _ =  self.datastore.advance_replicated_durability_offset(result);
->>>>>>> e5e88d66
 
     }
     
@@ -457,11 +443,7 @@
 
         let mut tx = leader_server.lock().unwrap().begin_mut_tx().unwrap();
         tx.set("red".to_string(), "blue".to_string());
-<<<<<<< HEAD
-        let result = leader_server.lock().unwrap().commit_mut_tx(tx).unwrap();
-=======
         let result: TxResult = leader_server.lock().unwrap().commit_mut_tx(tx).unwrap();
->>>>>>> e5e88d66
         leader_server.lock().unwrap().omni_paxos_durability.append_tx(result.tx_offset, result.tx_data);
 
         // wait for the entries to be decided...
