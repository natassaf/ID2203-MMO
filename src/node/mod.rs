--- conflicted
+++ resolved
@@ -103,7 +103,6 @@
     /// We need to be careful with which nodes should do this according to desired
     /// behavior in the Datastore as defined by the application.
     fn apply_replicated_txns(&mut self) {
-<<<<<<< HEAD
         let current_idx: u64 = self.omni_paxos_durability.omnipaxos.get_decided_idx();
         let committed_idx = self.latest_decided_idx;
         if current_idx > committed_idx {
@@ -115,23 +114,6 @@
                 let value = bincode::deserialize_from(&mut cursor).unwrap();
                 self.begin_mut_tx().unwrap();
                 self.commit_mut_tx(txn.tx_offset, key, value).unwrap();
-=======
-        let mut idx = self.latest_decided_idx;
-        let iddex: u64 = self.omni_paxos_durability.omnipaxos.get_decided_idx();
-        if idx < iddex {
-            let entries = self.omni_paxos_durability.iter_starting_from_offset(TxOffset(idx));
-            for (tx_offset, tx_data) in entries {
-                let mut tx = self.begin_mut_tx().unwrap();
-                // Create a mutable vector to act as a buffer
-                let mut buffer = Vec::new();
-
-                // Convert the buffer into a Write type (Cursor)
-                let mut cursor = Cursor::new(&mut buffer);
-                _ = tx_data.serialize(&mut cursor);
-                let value = String::from_utf8(buffer).unwrap();
-                tx.set(tx_offset.0.to_string(), value);
-                idx += 1;
->>>>>>> 5959183b
             }
             self.latest_decided_idx = current_idx;
             self.advance_replicated_durability_offset().unwrap();
