use crate::datastore::error::DatastoreError;
use crate::datastore::example_datastore;
use crate::datastore::example_datastore::ExampleDatastore;
use crate::datastore::tx_data::TxData;
use crate::datastore::tx_data::TxResult;
use crate::datastore::Datastore;
use crate::datastore::TxOffset;
use crate::durability::omnipaxos_durability::OmniPaxosDurability;
use crate::durability::omnipaxos_durability::OmniLogEntry;
use crate::durability::DurabilityLayer;
use crate::durability::DurabilityLevel;
use std::collections::HashMap;
use std::sync::{Arc, Mutex};
use std::time::Duration;
use omnipaxos::messages::Message;
use omnipaxos::util::NodeId;
use omnipaxos::OmniPaxos;
use omnipaxos_storage::memory_storage::MemoryStorage;
use tokio::{sync::mpsc, time};

pub const BUFFER_SIZE: usize = 10000;
pub const ELECTION_TICK_TIMEOUT: u64 = 5;
pub const TICK_PERIOD: Duration = Duration::from_millis(10);
pub const OUTGOING_MESSAGE_PERIOD: Duration = Duration::from_millis(1);
pub const WAIT_LEADER_TIMEOUT: Duration = Duration::from_millis(500);
pub const WAIT_DECIDED_TIMEOUT: Duration = Duration::from_millis(50);
pub const UPDATE_DB_PERIOD: Duration = Duration::from_millis(10);

pub struct NodeRunner {
    pub node: Arc<Mutex<Node>>,
    // TODO Messaging and running
    pub incoming: mpsc::Receiver<Message<OmniLogEntry>>,
    pub outgoing: HashMap<NodeId, mpsc::Sender<Message<OmniLogEntry>>>,
}

impl NodeRunner {
    async fn send_outgoing_msgs(&mut self) {
        let messages = self
            .node
            .lock()
            .unwrap()
            .omni_paxos_durability
            .omnipaxos
            .outgoing_messages();
        for msg in messages {
            let receiver = msg.get_receiver();
                let channel = self
                .outgoing
                .get_mut(&receiver)
                .expect("No channel for receiver");
            if !self.node.lock().unwrap().disconnected_nodes.contains(&receiver){
                let _ = channel.send(msg).await;
            }
        }
    }

    pub async fn run(&mut self) {
        let mut outgoing_interval = time::interval(OUTGOING_MESSAGE_PERIOD);
        let mut tick_interval = time::interval(TICK_PERIOD);
        let mut update_db_tick_interval = time::interval(UPDATE_DB_PERIOD );
        let mut remove_disconnected_nodes_interval = time::interval(UPDATE_DB_PERIOD );

        loop {
            tokio::select! {
                biased;
                _ = tick_interval.tick() => {
                    self.node.lock().unwrap().omni_paxos_durability.omnipaxos.tick();
                    self.node.lock().unwrap().update_leader();
                },
                _ = outgoing_interval.tick() => { 
<<<<<<< HEAD
                    self.send_outgoing_msgs().await;
                    
                     
                },
                _ = remove_disconnected_nodes_interval.tick() => {
                    let _ = self.node.lock().unwrap().disconnected_nodes.iter().map(|node_id|{
                        println!("Removed node: {:?}", node_id);
                        self.outgoing.remove(node_id);
                    });
=======
                        self.send_outgoing_msgs().await;
>>>>>>> a7fe3bed
                },
                _ = update_db_tick_interval.tick() => {
                    self.node.lock().unwrap().apply_replicated_txns();
                },
                Some(msg) = self.incoming.recv() => {
                    let receiver = msg.get_receiver();
                    // if !self.node.lock().unwrap().disconnected_nodes.contains(&receiver){
                    self.node.lock().unwrap().omni_paxos_durability.omnipaxos.handle_incoming(msg);
                    // }
                
                }
            }
        }
    }
}

pub struct Node {
    pub node_id: NodeId,
    pub omni_paxos_durability: OmniPaxosDurability,
    pub datastore: ExampleDatastore,
    pub latest_decided_idx: u64,
    pub latest_leader: u64,
<<<<<<< HEAD
    // pub disconnect: bool
}

impl Node {
=======
    pub disconnected_nodes: Vec<NodeId>
}

impl Node {
    pub fn disconnect(&mut self, node_id: NodeId){
        self.disconnected_nodes.push(node_id);
    }

    pub fn reconnect(&mut self, node_id: NodeId){
        self.disconnected_nodes = self.disconnected_nodes.iter().filter_map(|&id| if id != node_id{ Some(id)} else {None} ).collect();
        
    }
>>>>>>> a7fe3bed

    pub fn new(node_id: NodeId, omni_durability: OmniPaxosDurability) -> Self {
        return Node{
            node_id: node_id,
            // TODO Datastore and OmniPaxosDurability
            omni_paxos_durability:omni_durability,
            datastore: ExampleDatastore::new(),
            latest_decided_idx:0,
            latest_leader:0,
<<<<<<< HEAD
            // disconnect:false 
=======
            disconnected_nodes:vec![]
>>>>>>> a7fe3bed
        };
    }

    /// update who is the current leader. If a follower becomes the leader,
    /// it needs to apply any unapplied txns to its datastore.
    /// If a node loses leadership, it needs to rollback the txns committed in
    /// memory that have not been replicated yet.
    pub fn update_leader(&mut self) {
        let leader_id = match self.omni_paxos_durability.omnipaxos.get_current_leader(){
            Some(id)=> id,
            None=>return {}
        };
        if leader_id == self.node_id && self.latest_leader != self.node_id {
            self.apply_replicated_txns();
        } else if self.latest_leader == self.node_id && leader_id != self.node_id {
            self.rollback_unreplicated_txns();
        }
        self.latest_leader= leader_id;
    }

    /// Apply the transactions that have been decided in OmniPaxos to the Datastore.
    /// We need to be careful with which nodes should do this according to desired
    /// behavior in the Datastore as defined by the application.
    fn apply_replicated_txns(&mut self) {
        let current_idx: u64 = self.omni_paxos_durability.omnipaxos.get_decided_idx();
        if current_idx > self.latest_decided_idx {
            println!("node_id {:?} applies replicated txns", self.node_id);
            let decided_entries= self.omni_paxos_durability.iter_starting_from_offset(TxOffset(self.latest_decided_idx));
            
            self.update_database(decided_entries);
            //if self.latest_leader != self.node_id {
                self.latest_decided_idx = current_idx;

   //         }
            self.advance_replicated_durability_offset();
        }
    }

    fn update_database(&self, decided_entries:Box<dyn Iterator<Item = (TxOffset, TxData)>>) {
        for (tx_offset, tx_data) in decided_entries.into_iter() {
            //let tx = self.log_entry_to_db_entry(&tx_offset, &tx_data);
            for insert_list in tx_data.inserts.iter() {
                for insert in insert_list.inserts.iter() {
                    let mut tx = self.datastore.begin_mut_tx();
                    let row = example_datastore::deserialize_example_row(&insert.0).unwrap();
                    println!("Data appended from omnipaxos to datastore: {:?}, {:?}", row.key, row.value);
                    tx.set(row.key, row.value);
                    self.datastore.commit_mut_tx(tx).unwrap_or_else(|err| panic!("Error in update database commit {:?}", err));
                }
            }

            for delete_list in tx_data.deletes.iter() {
                for deleted_item in delete_list.deletes.iter() {
                    let mut tx = self.datastore.begin_mut_tx();
                    let row = example_datastore::deserialize_example_row(&deleted_item.0).unwrap();
                    println!("Data deleted from datastore: {:?}, {:?}", row.key, row.value);
                    tx.delete(&row.key);
                    self.datastore.commit_mut_tx(tx).unwrap_or_else(|err| panic!("Error in update database commit {:?}", err));
                }
            }
            let current_offset = self.datastore.get_cur_offset();
            let repl_offset = self.datastore.get_replicated_offset();
            println!("datastore current offset {:?}", current_offset);
            println!("datastore repl offset {:?}", repl_offset);
        }
    }

    pub fn begin_tx(
        &self,
        durability_level: DurabilityLevel,
    ) -> <ExampleDatastore as Datastore<String, String>>::Tx {
        self.datastore.begin_tx(durability_level)
    }

    pub fn release_tx(&self, tx: <ExampleDatastore as Datastore<String, String>>::Tx) {
        self.datastore.release_tx(tx)
    }

    /// Begins a mutable transaction. Only the leader is allowed to do so.
    pub fn begin_mut_tx(
        &self,
    ) -> Result<<ExampleDatastore as Datastore<String, String>>::MutTx, DatastoreError> {
        Ok(self.datastore.begin_mut_tx())
    }

    /// Commits a mutable transaction. Only the leader is allowed to do so.
    pub fn commit_mut_tx(
        &mut self,
        tx: <ExampleDatastore as Datastore<String, String>>::MutTx,
    ) -> Result<TxResult, DatastoreError> {
        // self.latest_decided_idx +=1 ;
        self.datastore.commit_mut_tx(tx)
    }

    fn advance_replicated_durability_offset(
        &self,
    ){
     let result: TxOffset = TxOffset(self.latest_decided_idx);
         
        let   _ =  self.datastore.advance_replicated_durability_offset(result);

    }
    
    fn rollback_unreplicated_txns(&mut self) {
        let current_idx: u64 = self.omni_paxos_durability.omnipaxos.get_decided_idx();
        let committed_idx = self.latest_decided_idx;
        if current_idx < committed_idx {
           _ = self.datastore.rollback_to_replicated_durability_offset();
        }
     }
}

/// Your test cases should spawn up multiple nodes in tokio and cover the following:
/// 1. Find the leader and commit a transaction. Show that the transaction is really *chosen* (according to our definition in Paxos) among the nodes.
/// 2. Find the leader and commit a transaction. Kill the leader and show that another node will be elected and that the replicated state is still correct.
/// 3. Find the leader and commit a transaction. Disconnect the leader from the other nodes and continue to commit transactions before the OmniPaxos election timeout.
/// Verify that the transaction was first committed in memory but later rolled back.
/// 4. Simulate the 3 partial connectivity scenarios from the OmniPaxos liveness lecture. Does the system recover? *NOTE* for this test you may need to modify the messaging logic.
///
/// A few helper functions to help structure your tests have been defined that you are welcome to use.
#[cfg(test)]
mod tests {
    use crate::durability::DurabilityLayer;
    use crate::node::*;
    use omnipaxos::messages::Message;
    use omnipaxos::util::NodeId;
    use omnipaxos::{ClusterConfig, OmniPaxosConfig, ServerConfig};
    use std::collections::HashMap;
    use std::sync::{Arc, Mutex};
    use tokio::runtime::{Builder, Runtime};
    use tokio::sync::mpsc;
    use tokio::task::JoinHandle;

    const SERVERS: [NodeId; 5] = [1, 2, 3, 4, 5];

    fn get_example_transaction(datastore: &ExampleDatastore)->example_datastore::MutTx{
        let mut tx1 = datastore.begin_mut_tx();
        tx1.set("foo".to_string(), "bar".to_string());
        tx1

    }

    #[allow(clippy::type_complexity)]
    fn initialise_channels() -> (
        HashMap<NodeId, mpsc::Sender<Message<OmniLogEntry>>>,
        HashMap<NodeId, mpsc::Receiver<Message<OmniLogEntry>>>,
    ) {
        // TODO: Implement channel initialization
        let mut sender_channels = HashMap::new();
        let mut receiver_channels = HashMap::new();
    
        for pid in SERVERS {
            let (sender, receiver) = mpsc::channel(BUFFER_SIZE);
            sender_channels.insert(pid, sender);
            receiver_channels.insert(pid, receiver);
        }
        (sender_channels, receiver_channels)
    }

    fn create_runtime() -> Runtime {
        Builder::new_multi_thread()
            .worker_threads(4)
            .enable_all()
            .build()
            .unwrap()
    }

    fn spawn_nodes(runtime: &mut Runtime) -> HashMap<NodeId, (Arc<Mutex<Node>>, JoinHandle<()>)> {
        let mut nodes: HashMap<u64, (Arc<Mutex<Node>>, JoinHandle<()>)> = HashMap::new();
        let (sender_channels, mut receiver_channels) = initialise_channels();
        let mut nodes = HashMap::new();
        for pid in SERVERS {
            // TODO: Spawn the nodes
            let server_config = ServerConfig {
                pid,
                election_tick_timeout: ELECTION_TICK_TIMEOUT,
                ..Default::default()
            };
            let configuration_id = 1;
            let cluster_config = ClusterConfig {
                configuration_id,
                nodes: SERVERS.into(),
                ..Default::default()
            };
            let omnipaxos_config = OmniPaxosConfig {
                server_config,
                cluster_config,
            };
            let storage: MemoryStorage<OmniLogEntry> = MemoryStorage::default();
            let omnipaxos = omnipaxos_config.build( storage).unwrap();
            let omnipaxos_durability = OmniPaxosDurability::new(omnipaxos);
            let  node = Arc::new(Mutex::new(Node::new(pid, omnipaxos_durability)));
            let mut node_runner: NodeRunner = NodeRunner {
                node: node.clone(),
                incoming: receiver_channels.remove(&pid).unwrap(),
                outgoing: sender_channels.clone(),
            };
            let handle = runtime.spawn(async move {
                node_runner.run().await; 
            });
            
            nodes.insert(pid,(node, handle));
        }
        nodes
    }

    #[tokio::test]
    async fn test_find_leader_and_commit_transaction() {
        let mut runtime = create_runtime();
        let nodes = spawn_nodes(&mut runtime);

        // wait for leader to be elected...
        std::thread::sleep(WAIT_LEADER_TIMEOUT * 2);
        let (first_server, _) = nodes.get(&1).unwrap();

        // check which server is the current leader

        let leader_id = first_server
            .lock()
            .unwrap()
            .omni_paxos_durability.omnipaxos
            .get_current_leader()
            .expect("Failed to get leader");

        let (leader_server, _leader_join_handle) = nodes.get(&leader_id).unwrap();
        //add a mutable transaction to the leader
        let mut tx = leader_server.lock().unwrap().begin_mut_tx().unwrap();
        tx.set("foo".to_string(), "bar".to_string());
        let result = leader_server.lock().unwrap().commit_mut_tx(tx).unwrap();
        leader_server.lock().unwrap().omni_paxos_durability.append_tx(result.tx_offset, result.tx_data);

        // wait for the entries to be decided...
        println!("Trasaction committed");
        std::thread::sleep(WAIT_DECIDED_TIMEOUT * 6);
        let last_replicated_tx = leader_server
            .lock()
            .unwrap()
            .begin_tx(DurabilityLevel::Replicated);
        
        // check that the transaction was replicated in leader
        assert_eq!(
            last_replicated_tx.get(&"foo".to_string()),
            Some("bar".to_string())
        );
        runtime.shutdown_background();
    }

    #[tokio::test]
    async fn test_kill_leader_and_elect_new_leader() {
        // 2. Find the leader and commit a transaction. 
        //Kill the leader and show that another node will 
        //be elected and that the replicated state is still correct.

        let mut runtime = create_runtime();
        let mut nodes = spawn_nodes(&mut runtime);


        // wait for leader to be elected...
        std::thread::sleep(WAIT_LEADER_TIMEOUT * 2);
        let (first_server, _) = nodes.get(&1).unwrap();
        let leader_id = first_server
            .lock()
            .unwrap()
            .omni_paxos_durability.omnipaxos
            .get_current_leader()
            .expect("Failed to get leader");

        let (leader_server, leader_join_handle) = nodes.get(&leader_id).unwrap();

        //add a mutable transaction to the leader
        let mut tx = leader_server.lock().unwrap().begin_mut_tx().unwrap();
        tx.set("foo".to_string(), "bar".to_string());
        let result = leader_server.lock().unwrap().commit_mut_tx(tx).unwrap();
       
        leader_server.lock().unwrap().omni_paxos_durability.append_tx(result.tx_offset, result.tx_data);

        std::thread::sleep(WAIT_DECIDED_TIMEOUT * 6);
        let last_replicated_tx = leader_server
            .lock()
            .unwrap()
            .begin_tx(DurabilityLevel::Replicated);
        
        // check that the transaction was replicated in leader
        assert_eq!(
            last_replicated_tx.get(&"foo".to_string()),
            Some("bar".to_string())
        );

        // kill leader
        leader_join_handle.abort();
        std::thread::sleep(WAIT_DECIDED_TIMEOUT * 10);

        nodes.remove(&leader_id);
        let alive_servers:Vec<&u64> = SERVERS.iter().filter(|&&id| id != leader_id).collect();
        println!("leader killed {:?}", leader_id);
        println!("alive servers: {:?}", alive_servers);
        // get an alive node
        let (alive_server, handler) = nodes.get(alive_servers[0]).unwrap();

        let new_leader_id = alive_server.lock().unwrap().omni_paxos_durability.omnipaxos.get_current_leader().unwrap();
        println!("new leader id {:?}", new_leader_id);
        assert_ne!(new_leader_id, leader_id);
        
        let (new_leader,_) = nodes.get(&new_leader_id).unwrap();
        
        // check that the last replicated tx of the new leader is correct
        let last_replicated_tx = new_leader
        .lock()
        .unwrap()
        .begin_tx(DurabilityLevel::Replicated);

        assert_eq!(
            last_replicated_tx.get(&"foo".to_string()),
            Some("bar".to_string())
        );

        runtime.shutdown_background();
    }

<<<<<<< HEAD
    // #[tokio::test]
    // async fn test_disconnect_leader_and_rollback_transactions() {
    //     let mut runtime = create_runtime();

    //     let mut nodes = spawn_nodes(&mut runtime);
    //     // wait for leader to be elected...
    //     std::thread::sleep(WAIT_LEADER_TIMEOUT * 2);
    //     let (first_server, _) = nodes.get(&1).unwrap();

    //     // check which server is the current leader

    //     let leader = first_server
    //         .lock()
    //         .unwrap()
    //         .omni_paxos_durability.omnipaxos
    //         .get_current_leader()
    //         .expect("Failed to get leader");

    //     let (leader_server, _leader_join_handle) = nodes.get(&leader).unwrap();
    //     //add a mutable transaction to the leader
    //     let mut tx = leader_server.lock().unwrap().begin_mut_tx().unwrap();
    //     tx.set("foo".to_string(), "bar".to_string());
    //     let result = leader_server.lock().unwrap().commit_mut_tx(tx).unwrap();
    //     leader_server.lock().unwrap().omni_paxos_durability.append_tx(result.tx_offset, result.tx_data);
    //     // TODO: Implement the test case

    //     leader_server.lock().unwrap().disconnect = true;
    //     let mut tx = leader_server.lock().unwrap().begin_mut_tx().unwrap();
    //     tx.set("foo".to_string(), "bar".to_string());
    //     let result = leader_server.lock().unwrap().commit_mut_tx(tx).unwrap();
    //     leader_server.lock().unwrap().omni_paxos_durability.append_tx(result.tx_offset, result.tx_data);
        
    //     std::thread::sleep(WAIT_DECIDED_TIMEOUT * 10);

    //     nodes.remove(&leader);
    //     let alive_servers:Vec<&u64> = SERVERS.iter().filter(|&&id| id != leader).collect();
    //     println!("leader killed {:?}", leader);
    //     println!("alive servers: {:?}", alive_servers);
    //     // get an alive node
    //     let (alive_server, handler) = nodes.get(alive_servers[0]).unwrap();

    //     let new_leader_id = alive_server.lock().unwrap().omni_paxos_durability.omnipaxos.get_current_leader().unwrap();
    //     println!("new leader id {:?}", new_leader_id);
    //     assert_ne!(new_leader_id, leader);
        
    //     let (new_leader,_) = nodes.get(&new_leader_id).unwrap();
        
    //     // check that the last replicated tx of the new leader is correct
    //     let last_replicated_tx = new_leader
    //     .lock()
    //     .unwrap()
    //     .begin_tx(DurabilityLevel::Replicated);
    //     println!( "Last rep: {:?}", last_replicated_tx.get(&"foo".to_string()));
    //     assert_eq!(
    //         last_replicated_tx.get(&"foo".to_string()),
    //        None
    //     ); 
    //     runtime.shutdown_background();
    // }
=======
    #[tokio::test]
    async fn test_disconnect_leader_and_rollback_transactions() {
        // initialize
        let mut runtime = create_runtime();
        let nodes = spawn_nodes(&mut runtime);
        std::thread::sleep(WAIT_LEADER_TIMEOUT * 2);

        // get leader
        let (first_server, _) = nodes.get(&1).unwrap();
        let leader = first_server
            .lock()
            .unwrap()
            .omni_paxos_durability.omnipaxos
            .get_current_leader()
            .expect("Failed to get leader");
        
        // leader adds transaction
        let (leader_server, _leader_join_handle) = nodes.get(&leader).unwrap();
        let mut tx = leader_server.lock().unwrap().begin_mut_tx().unwrap();
        tx.set("foo".to_string(), "bar".to_string());

        // leader commits entry but doesn't append in omnipaxos
        let _result = leader_server.lock().unwrap().commit_mut_tx(tx).unwrap();
        leader_server.lock().unwrap().latest_decided_idx += 1; 
        // leader_server.lock().unwrap().omni_paxos_durability.append_tx(result.tx_offset, result.tx_data);
        
        std::thread::sleep(WAIT_DECIDED_TIMEOUT * 2);

        // kill leader
        let _disc:Vec<()> = nodes.iter().map(|(node_id, _)| leader_server.lock().unwrap().disconnect(*node_id)).collect();

        std::thread::sleep(Duration::from_secs(2));
        
        let alive_servers:Vec<&u64> = SERVERS.iter().filter(|&&id| id != leader).collect();
        let (alive_server, handler) = nodes.get(alive_servers[0]).unwrap();

        let new_leader_id = alive_server.lock().unwrap().omni_paxos_durability.omnipaxos.get_current_leader().unwrap();
        println!("first leader {:?}", leader);
        println!("new leader id {:?}", new_leader_id);
        assert_ne!(new_leader_id, leader);
        
        let (new_leader,_) = nodes.get(&new_leader_id).unwrap();
        let _:Vec<()> = nodes.iter().map(|(node_id, _)| leader_server.lock().unwrap().reconnect(*node_id)).collect();

        std::thread::sleep(Duration::from_secs(2));

        // check that the last replicated tx of the new leader is correct
        let last_replicated_tx = leader_server
        .lock()
        .unwrap()
        .begin_tx(DurabilityLevel::Replicated);

        let last_commited_tx = leader_server
        .lock()
        .unwrap()
        .begin_tx(DurabilityLevel::Memory);

        println!("last in memory {:?}", last_commited_tx.get(&"foo".to_string()));
        println!( "Last rep: {:?}", last_replicated_tx.get(&"foo".to_string()));
        assert_eq!(
            last_replicated_tx.get(&"foo".to_string()),
            None
        ); 
        assert_eq!(
            last_commited_tx.get(&"foo".to_string()),
            None
        ); 
        runtime.shutdown_background();
    }
>>>>>>> a7fe3bed

    #[tokio::test]
    async fn test_partial_connectivity_scenarios() {
        let mut runtime = create_runtime();
        let nodes: HashMap<u64, (Arc<Mutex<Node>>, JoinHandle<()>)> = spawn_nodes(&mut runtime);

        // wait for leader to be elected...
        std::thread::sleep(Duration::from_secs(1));
        let (first_server, _) = nodes.get(&1).unwrap();

        // ---------------------- chained scenario-----------------

        let leader_id = first_server
            .lock()
            .unwrap()
            .omni_paxos_durability.omnipaxos
            .get_current_leader()
            .expect("Failed to get leader");

        let (leader_server,_ )= nodes.get(&leader_id).unwrap();
        println!("leader_server: {:?}", leader_id);

        let following_servers:Vec<&u64> = SERVERS.iter().filter(|&&id| id != leader_id).collect();

        let follower_id: u64 = *following_servers[0];
        let (follower_server, _) = nodes.get(&follower_id).unwrap();

        // Leader is connected to 4 nodes. I disconnect 3 nodes and leader changes

        // Disconnect 1 follower and assert that leader doesn't change
        leader_server.lock().unwrap().disconnect(*following_servers[0]);
        std::thread::sleep(Duration::from_secs(3));
        let new_leader_id = follower_server
        .lock()
        .unwrap()
        .omni_paxos_durability.omnipaxos
        .get_current_leader()
        .expect("Failed to get leader"); 

        println!("leader_server: {:?}", new_leader_id);

        assert_eq!(new_leader_id, leader_id);

        // Disconnect 2 followers and assert that leader doesn't change
        leader_server.lock().unwrap().disconnect(*following_servers[1]);
        std::thread::sleep(Duration::from_secs(3));
        let new_leader_id = follower_server
        .lock()
        .unwrap()
        .omni_paxos_durability.omnipaxos
        .get_current_leader()
        .expect("Failed to get leader"); 

        assert_eq!(new_leader_id, leader_id);
        println!("leader_server: {:?}", new_leader_id);

        // Disconnect 3 followers and assert that leader changes!
        leader_server.lock().unwrap().disconnect(*following_servers[2]);
        std::thread::sleep(Duration::from_secs(5));
        let new_leader_id = follower_server
        .lock()
        .unwrap()
        .omni_paxos_durability.omnipaxos
        .get_current_leader()
        .expect("Failed to get leader"); 
        leader_server.lock().unwrap().disconnect(*following_servers[2]);
        std::thread::sleep(Duration::from_secs(3));

        println!("leader_server: {:?}", new_leader_id);

        assert_ne!(new_leader_id, leader_id);

        //----------------------------------- quarum-loss-scenairo---------------------

        runtime.shutdown_background();
    }

    #[tokio::test]
    async fn test_commit_transactions() {
        let mut runtime = create_runtime();
        let nodes = spawn_nodes(&mut runtime);
        // wait for leader to be elected...
        std::thread::sleep(WAIT_LEADER_TIMEOUT * 2);
        let (first_server, _) = nodes.get(&1).unwrap();

        // check which server is the current leader

        let leader = first_server
            .lock()
            .unwrap()
            .omni_paxos_durability.omnipaxos
            .get_current_leader()
            .expect("Failed to get leader");

        let (leader_server, _leader_join_handle) = nodes.get(&leader).unwrap();
        //add a mutable transaction to the leader
        let mut tx = leader_server.lock().unwrap().begin_mut_tx().unwrap();
        tx.set("foo".to_string(), "bar".to_string());
        let result = leader_server.lock().unwrap().commit_mut_tx(tx).unwrap();
        leader_server.lock().unwrap().omni_paxos_durability.append_tx(result.tx_offset, result.tx_data);

        // wait for the entries to be decided...
        println!("Trasaction committed");

        std::thread::sleep(WAIT_DECIDED_TIMEOUT * 16);
        let last_replicated_tx = leader_server
            .lock()
            .unwrap()
            .begin_tx(DurabilityLevel::Replicated);
        
        // check that the transaction was replicated in leader
        assert_eq!(
            last_replicated_tx.get(&"foo".to_string()),
            Some("bar".to_string())
        );
        leader_server.lock().unwrap().release_tx(last_replicated_tx);
        // check that the transaction was replicated in the followers
        let follower = (leader + 1) as u64 % nodes.len() as u64;
        let (follower_server, _) = nodes.get(&follower).unwrap();
                let last_replicated_tx = follower_server
            .lock()
            .unwrap()
            .begin_tx(DurabilityLevel::Replicated);
        assert_eq!(
            last_replicated_tx.get(&"foo".to_string()),
            Some("bar".to_string())
        );

        follower_server
            .lock()
            .unwrap()
            .release_tx(last_replicated_tx);

        let mut tx = leader_server.lock().unwrap().begin_mut_tx().unwrap();
        tx.set("red".to_string(), "blue".to_string());
        let result: TxResult = leader_server.lock().unwrap().commit_mut_tx(tx).unwrap();
        leader_server.lock().unwrap().omni_paxos_durability.append_tx(result.tx_offset, result.tx_data);

        // wait for the entries to be decided...
        println!("Trasaction committed");
        std::thread::sleep(WAIT_DECIDED_TIMEOUT * 6);
        let last_replicated_tx: example_datastore::Tx = leader_server
            .lock()
            .unwrap()
            .begin_tx(DurabilityLevel::Replicated);
        let oof = leader_server.lock().unwrap().datastore.get_replicated_offset();
        
        // check that the transaction was replicated in leader
        assert_eq!(
            last_replicated_tx.get(&"red".to_string()),
            Some("blue".to_string())
        );
        leader_server.lock().unwrap().release_tx(last_replicated_tx);

        let last_replicated_tx = follower_server
            .lock()
            .unwrap()
            .begin_tx(DurabilityLevel::Replicated);
        // check that the transaction was replicated in leader
        assert_eq!(
            last_replicated_tx.get(&"red".to_string()),
            Some("blue".to_string())
        );
        leader_server.lock().unwrap().release_tx(last_replicated_tx);
        runtime.shutdown_background();
 
    }
}<|MERGE_RESOLUTION|>--- conflicted
+++ resolved
@@ -68,19 +68,7 @@
                     self.node.lock().unwrap().update_leader();
                 },
                 _ = outgoing_interval.tick() => { 
-<<<<<<< HEAD
-                    self.send_outgoing_msgs().await;
-                    
-                     
-                },
-                _ = remove_disconnected_nodes_interval.tick() => {
-                    let _ = self.node.lock().unwrap().disconnected_nodes.iter().map(|node_id|{
-                        println!("Removed node: {:?}", node_id);
-                        self.outgoing.remove(node_id);
-                    });
-=======
                         self.send_outgoing_msgs().await;
->>>>>>> a7fe3bed
                 },
                 _ = update_db_tick_interval.tick() => {
                     self.node.lock().unwrap().apply_replicated_txns();
@@ -103,12 +91,6 @@
     pub datastore: ExampleDatastore,
     pub latest_decided_idx: u64,
     pub latest_leader: u64,
-<<<<<<< HEAD
-    // pub disconnect: bool
-}
-
-impl Node {
-=======
     pub disconnected_nodes: Vec<NodeId>
 }
 
@@ -121,7 +103,6 @@
         self.disconnected_nodes = self.disconnected_nodes.iter().filter_map(|&id| if id != node_id{ Some(id)} else {None} ).collect();
         
     }
->>>>>>> a7fe3bed
 
     pub fn new(node_id: NodeId, omni_durability: OmniPaxosDurability) -> Self {
         return Node{
@@ -131,11 +112,7 @@
             datastore: ExampleDatastore::new(),
             latest_decided_idx:0,
             latest_leader:0,
-<<<<<<< HEAD
-            // disconnect:false 
-=======
             disconnected_nodes:vec![]
->>>>>>> a7fe3bed
         };
     }
 
@@ -455,67 +432,6 @@
         runtime.shutdown_background();
     }
 
-<<<<<<< HEAD
-    // #[tokio::test]
-    // async fn test_disconnect_leader_and_rollback_transactions() {
-    //     let mut runtime = create_runtime();
-
-    //     let mut nodes = spawn_nodes(&mut runtime);
-    //     // wait for leader to be elected...
-    //     std::thread::sleep(WAIT_LEADER_TIMEOUT * 2);
-    //     let (first_server, _) = nodes.get(&1).unwrap();
-
-    //     // check which server is the current leader
-
-    //     let leader = first_server
-    //         .lock()
-    //         .unwrap()
-    //         .omni_paxos_durability.omnipaxos
-    //         .get_current_leader()
-    //         .expect("Failed to get leader");
-
-    //     let (leader_server, _leader_join_handle) = nodes.get(&leader).unwrap();
-    //     //add a mutable transaction to the leader
-    //     let mut tx = leader_server.lock().unwrap().begin_mut_tx().unwrap();
-    //     tx.set("foo".to_string(), "bar".to_string());
-    //     let result = leader_server.lock().unwrap().commit_mut_tx(tx).unwrap();
-    //     leader_server.lock().unwrap().omni_paxos_durability.append_tx(result.tx_offset, result.tx_data);
-    //     // TODO: Implement the test case
-
-    //     leader_server.lock().unwrap().disconnect = true;
-    //     let mut tx = leader_server.lock().unwrap().begin_mut_tx().unwrap();
-    //     tx.set("foo".to_string(), "bar".to_string());
-    //     let result = leader_server.lock().unwrap().commit_mut_tx(tx).unwrap();
-    //     leader_server.lock().unwrap().omni_paxos_durability.append_tx(result.tx_offset, result.tx_data);
-        
-    //     std::thread::sleep(WAIT_DECIDED_TIMEOUT * 10);
-
-    //     nodes.remove(&leader);
-    //     let alive_servers:Vec<&u64> = SERVERS.iter().filter(|&&id| id != leader).collect();
-    //     println!("leader killed {:?}", leader);
-    //     println!("alive servers: {:?}", alive_servers);
-    //     // get an alive node
-    //     let (alive_server, handler) = nodes.get(alive_servers[0]).unwrap();
-
-    //     let new_leader_id = alive_server.lock().unwrap().omni_paxos_durability.omnipaxos.get_current_leader().unwrap();
-    //     println!("new leader id {:?}", new_leader_id);
-    //     assert_ne!(new_leader_id, leader);
-        
-    //     let (new_leader,_) = nodes.get(&new_leader_id).unwrap();
-        
-    //     // check that the last replicated tx of the new leader is correct
-    //     let last_replicated_tx = new_leader
-    //     .lock()
-    //     .unwrap()
-    //     .begin_tx(DurabilityLevel::Replicated);
-    //     println!( "Last rep: {:?}", last_replicated_tx.get(&"foo".to_string()));
-    //     assert_eq!(
-    //         last_replicated_tx.get(&"foo".to_string()),
-    //        None
-    //     ); 
-    //     runtime.shutdown_background();
-    // }
-=======
     #[tokio::test]
     async fn test_disconnect_leader_and_rollback_transactions() {
         // initialize
@@ -585,7 +501,6 @@
         ); 
         runtime.shutdown_background();
     }
->>>>>>> a7fe3bed
 
     #[tokio::test]
     async fn test_partial_connectivity_scenarios() {
