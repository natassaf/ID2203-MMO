--- conflicted
+++ resolved
@@ -101,18 +101,11 @@
     pub datastore: ExampleDatastore,
     pub latest_decided_idx: u64,
     pub latest_leader: u64,
-<<<<<<< HEAD
-    pub disconnect: bool,
-    pub disconnected_nodes: Vec<NodeId>
-=======
     // pub disconnect: bool
->>>>>>> f57f5015
 }
 
 impl Node {
-    pub fn disconnect(&mut self, node_id: NodeId){
-        self.disconnected_nodes.push(node_id);
-    }
+
     pub fn new(node_id: NodeId, omni_durability: OmniPaxosDurability) -> Self {
         return Node{
             node_id: node_id,
@@ -121,12 +114,7 @@
             datastore: ExampleDatastore::new(),
             latest_decided_idx:0,
             latest_leader:0,
-<<<<<<< HEAD
-            disconnect:false ,
-            disconnected_nodes:vec![]
-=======
             // disconnect:false 
->>>>>>> f57f5015
         };
     }
 
