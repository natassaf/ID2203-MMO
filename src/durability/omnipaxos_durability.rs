use crate::datastore::tx_data;

use super::*;
use omnipaxos::{macros::Entry, OmniPaxos};
use omnipaxos_storage::memory_storage::MemoryStorage;
use omnipaxos::util::LogEntry as utilLogEntry;
use std::{
    fs::File,
    io::{Read, Write},
    sync::{Arc, Mutex},
};

#[derive(Entry, Clone, Debug)]
pub struct OmniLogEntry {
    tx_offset: TxOffset,
    tx_data: TxData,
}

impl OmniLogEntry {
    fn new(tx_offset: TxOffset, tx_data:TxData)->Self{
        OmniLogEntry{tx_offset, tx_data}
    }

    fn serialize<W: Write>(&self, writer: &mut W) -> std::io::Result<()> {
        writer.write_all(&self.tx_offset.0.to_le_bytes())?;
        self.tx_data.serialize(writer)
    }

    fn deserialize<R: Read>(reader: &mut R) -> std::io::Result<Self> {
        let mut bytes = [0; 8];
        reader.read_exact(&mut bytes)?;
        let tx_offset = TxOffset(u64::from_le_bytes(bytes));
        let tx_data = TxData::deserialize(reader)?;
        Ok(OmniLogEntry { tx_offset, tx_data })
    }
}

/// OmniPaxosDurability is a OmniPaxos node that should provide the replicated
/// implementation of the DurabilityLayer trait required by the Datastore.
pub struct OmniPaxosDurability {
<<<<<<< HEAD

=======
    omnipaxos: OmniPaxos<OmniLogEntry, MemoryStorage<OmniLogEntry>>
>>>>>>> 394c7480
}

impl DurabilityLayer for OmniPaxosDurability {
    fn iter(&self) -> Box<dyn Iterator<Item = (TxOffset, TxData)>> {
        let log_iter = self.omnipaxos.read_entries(0..self.omnipaxos.get_decided_idx());
        let decided_entries: Vec<(TxOffset, TxData)> = log_iter.unwrap().iter().filter_map(|log_entry| {
            match log_entry {
                utilLogEntry::Decided(entry) => Some((entry.tx_offset.clone(), entry.tx_data.clone())),
                _ => None,
            }
        }).collect();

        Box::new(decided_entries.into_iter())
    }

    fn iter_starting_from_offset(
        &self,
        offset: TxOffset,
    ) -> Box<dyn Iterator<Item = (TxOffset, TxData)>> {
        todo!()
    }

    fn append_tx(&mut self, tx_offset: TxOffset, tx_data: TxData) {
        let log_entry = OmniLogEntry::new(tx_offset, tx_data);
        match self.omnipaxos.append(log_entry){
            Ok(res)=> println!("entry appended successfully! {:?}", res),
            Err(e)=> println!("Error in appending {:?}", e)
        };
    }

    fn get_durable_tx_offset(&self) -> TxOffset {
        todo!()
    }
}<|MERGE_RESOLUTION|>--- conflicted
+++ resolved
@@ -38,11 +38,7 @@
 /// OmniPaxosDurability is a OmniPaxos node that should provide the replicated
 /// implementation of the DurabilityLayer trait required by the Datastore.
 pub struct OmniPaxosDurability {
-<<<<<<< HEAD
-
-=======
     omnipaxos: OmniPaxos<OmniLogEntry, MemoryStorage<OmniLogEntry>>
->>>>>>> 394c7480
 }
 
 impl DurabilityLayer for OmniPaxosDurability {
